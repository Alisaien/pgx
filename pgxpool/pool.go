--- conflicted
+++ resolved
@@ -198,10 +198,7 @@
 	}
 
 	p.p = puddle.NewPool(
-<<<<<<< HEAD
 		func(ctx context.Context) (*connResource, error) {
-=======
-		func(ctx context.Context) (interface{}, error) {
 			// we ignore cancellation on the original context because its either from
 			// the health check or its from a query and we don't want to cancel creating
 			// a connection just because the original query was cancelled since that
@@ -215,7 +212,6 @@
 			ctx, cancel := context.WithTimeout(ctx, 2*time.Minute)
 			defer cancel()
 
->>>>>>> 5768a0c0
 			connConfig := p.config.ConnConfig
 
 			if p.beforeConnect != nil {
